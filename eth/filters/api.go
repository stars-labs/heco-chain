--- conflicted
+++ resolved
@@ -72,19 +72,11 @@
 	return api
 }
 
-<<<<<<< HEAD
-// timeoutLoop runs every 5 minutes and deletes filters that have not been recently used.
-// Tt is started when the api is created.
-func (api *PublicFilterAPI) timeoutLoop() {
-	var toUninstall []*Subscription
-	ticker := time.NewTicker(5 * time.Minute)
-=======
 // timeoutLoop runs at the interval set by 'timeout' and deletes filters
 // that have not been recently used. It is started when the API is created.
 func (api *PublicFilterAPI) timeoutLoop(timeout time.Duration) {
 	var toUninstall []*Subscription
 	ticker := time.NewTicker(timeout)
->>>>>>> 8738f023
 	defer ticker.Stop()
 	for {
 		<-ticker.C
