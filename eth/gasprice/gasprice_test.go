// Copyright 2020 The go-ethereum Authors
// This file is part of the go-ethereum library.
//
// The go-ethereum library is free software: you can redistribute it and/or modify
// it under the terms of the GNU Lesser General Public License as published by
// the Free Software Foundation, either version 3 of the License, or
// (at your option) any later version.
//
// The go-ethereum library is distributed in the hope that it will be useful,
// but WITHOUT ANY WARRANTY; without even the implied warranty of
// MERCHANTABILITY or FITNESS FOR A PARTICULAR PURPOSE. See the
// GNU Lesser General Public License for more details.
//
// You should have received a copy of the GNU Lesser General Public License
// along with the go-ethereum library. If not, see <http://www.gnu.org/licenses/>.

package gasprice

import (
	"context"
	"math"
	"math/big"
	"testing"

	"github.com/ethereum/go-ethereum/common"
	"github.com/ethereum/go-ethereum/consensus/ethash"
	"github.com/ethereum/go-ethereum/core"
	"github.com/ethereum/go-ethereum/core/rawdb"
	"github.com/ethereum/go-ethereum/core/types"
	"github.com/ethereum/go-ethereum/core/vm"
	"github.com/ethereum/go-ethereum/crypto"
	"github.com/ethereum/go-ethereum/event"
	"github.com/ethereum/go-ethereum/params"
	"github.com/ethereum/go-ethereum/rpc"
)

const testHead = 32

type testBackend struct {
	chain   *core.BlockChain
	pending bool // pending block available
}

func (b *testBackend) HeaderByNumber(ctx context.Context, number rpc.BlockNumber) (*types.Header, error) {
	if number > testHead {
		return nil, nil
	}
	if number == rpc.LatestBlockNumber {
		number = testHead
	}
	if number == rpc.PendingBlockNumber {
		if b.pending {
			number = testHead + 1
		} else {
			return nil, nil
		}
	}
	return b.chain.GetHeaderByNumber(uint64(number)), nil
}

func (b *testBackend) BlockByNumber(ctx context.Context, number rpc.BlockNumber) (*types.Block, error) {
	if number > testHead {
		return nil, nil
	}
	if number == rpc.LatestBlockNumber {
		number = testHead
	}
	if number == rpc.PendingBlockNumber {
		if b.pending {
			number = testHead + 1
		} else {
			return nil, nil
		}
	}
	return b.chain.GetBlockByNumber(uint64(number)), nil
}

func (b *testBackend) GetReceipts(ctx context.Context, hash common.Hash) (types.Receipts, error) {
	return b.chain.GetReceiptsByHash(hash), nil
}

func (b *testBackend) PendingBlockAndReceipts() (*types.Block, types.Receipts) {
	if b.pending {
		block := b.chain.GetBlockByNumber(testHead + 1)
		return block, b.chain.GetReceiptsByHash(block.Hash())
	}
	return nil, nil
}

func (b *testBackend) ChainConfig() *params.ChainConfig {
	return b.chain.Config()
}

func (b *testBackend) SubscribeChainHeadEvent(ch chan<- core.ChainHeadEvent) event.Subscription {
	return nil
}

<<<<<<< HEAD
func newTestBackend(t *testing.T) *testBackend {
=======
func newTestBackend(t *testing.T, londonBlock *big.Int, pending bool) *testBackend {
>>>>>>> 8738f023
	var (
		key, _ = crypto.HexToECDSA("b71c71a67e1177ad4e901695e1b4b9ee17ae16c6668d313eac2f96dbcda3f291")
		addr   = crypto.PubkeyToAddress(key.PublicKey)
		gspec  = &core.Genesis{
			Config: params.TestChainConfig,
			Alloc:  core.GenesisAlloc{addr: {Balance: big.NewInt(math.MaxInt64)}},
		}
		signer = types.LatestSigner(gspec.Config)
	)
	if londonBlock != nil {
		gspec.Config.LondonBlock = londonBlock
		signer = types.LatestSigner(gspec.Config)
	} else {
		gspec.Config.LondonBlock = nil
	}
	engine := ethash.NewFaker()
	db := rawdb.NewMemoryDatabase()
	genesis, _ := gspec.Commit(db)

	// Generate testing blocks
	blocks, _ := core.GenerateChain(gspec.Config, genesis, engine, db, testHead+1, func(i int, b *core.BlockGen) {
		b.SetCoinbase(common.Address{1})

		var tx *types.Transaction
		if londonBlock != nil && b.Number().Cmp(londonBlock) >= 0 {
			txdata := &types.DynamicFeeTx{
				ChainID:   gspec.Config.ChainID,
				Nonce:     b.TxNonce(addr),
				To:        &common.Address{},
				Gas:       30000,
				GasFeeCap: big.NewInt(100 * params.GWei),
				GasTipCap: big.NewInt(int64(i+1) * params.GWei),
				Data:      []byte{},
			}
			tx = types.NewTx(txdata)
		} else {
			txdata := &types.LegacyTx{
				Nonce:    b.TxNonce(addr),
				To:       &common.Address{},
				Gas:      21000,
				GasPrice: big.NewInt(int64(i+1) * params.GWei),
				Value:    big.NewInt(100),
				Data:     []byte{},
			}
			tx = types.NewTx(txdata)
		}
		tx, err := types.SignTx(tx, signer, key)
		if err != nil {
			t.Fatalf("failed to create tx: %v", err)
		}
		b.AddTx(tx)
	})
	// Construct testing chain
	diskdb := rawdb.NewMemoryDatabase()
	gspec.Commit(diskdb)
	chain, err := core.NewBlockChain(diskdb, nil, gspec.Config, engine, vm.Config{}, nil, nil)
	if err != nil {
		t.Fatalf("Failed to create local chain, %v", err)
	}
	chain.InsertChain(blocks)
	return &testBackend{chain: chain, pending: pending}
}

func (b *testBackend) CurrentHeader() *types.Header {
	return b.chain.CurrentHeader()
}

func (b *testBackend) GetBlockByNumber(number uint64) *types.Block {
	return b.chain.GetBlockByNumber(number)
}

func TestSuggestTipCap(t *testing.T) {
	config := Config{
		Blocks:     3,
		Percentile: 60,
		Default:    big.NewInt(params.GWei),
	}
	var cases = []struct {
		fork   *big.Int // London fork number
		expect *big.Int // Expected gasprice suggestion
	}{
		{nil, big.NewInt(params.GWei * int64(30))},
		{big.NewInt(0), big.NewInt(params.GWei * int64(30))},  // Fork point in genesis
		{big.NewInt(1), big.NewInt(params.GWei * int64(30))},  // Fork point in first block
		{big.NewInt(32), big.NewInt(params.GWei * int64(30))}, // Fork point in last block
		{big.NewInt(33), big.NewInt(params.GWei * int64(30))}, // Fork point in the future
	}
	for _, c := range cases {
		backend := newTestBackend(t, c.fork, false)
		oracle := NewOracle(backend, config)

		// The gas price sampled is: 32G, 31G, 30G, 29G, 28G, 27G
		got, err := oracle.SuggestTipCap(context.Background())
		if err != nil {
			t.Fatalf("Failed to retrieve recommended gas price: %v", err)
		}
		if got.Cmp(c.expect) != 0 {
			t.Fatalf("Gas price mismatch, want %d, got %d", c.expect, got)
		}
	}
}<|MERGE_RESOLUTION|>--- conflicted
+++ resolved
@@ -95,11 +95,7 @@
 	return nil
 }
 
-<<<<<<< HEAD
-func newTestBackend(t *testing.T) *testBackend {
-=======
 func newTestBackend(t *testing.T, londonBlock *big.Int, pending bool) *testBackend {
->>>>>>> 8738f023
 	var (
 		key, _ = crypto.HexToECDSA("b71c71a67e1177ad4e901695e1b4b9ee17ae16c6668d313eac2f96dbcda3f291")
 		addr   = crypto.PubkeyToAddress(key.PublicKey)
