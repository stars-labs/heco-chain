// Copyright 2015 The go-ethereum Authors
// This file is part of go-ethereum.
//
// go-ethereum is free software: you can redistribute it and/or modify
// it under the terms of the GNU General Public License as published by
// the Free Software Foundation, either version 3 of the License, or
// (at your option) any later version.
//
// go-ethereum is distributed in the hope that it will be useful,
// but WITHOUT ANY WARRANTY; without even the implied warranty of
// MERCHANTABILITY or FITNESS FOR A PARTICULAR PURPOSE. See the
// GNU General Public License for more details.
//
// You should have received a copy of the GNU General Public License
// along with go-ethereum. If not, see <http://www.gnu.org/licenses/>.

// Contains the geth command usage template and generator.

package main

import (
	"io"
	"sort"

	"github.com/ethereum/go-ethereum/cmd/utils"
	"github.com/ethereum/go-ethereum/internal/debug"
	"github.com/ethereum/go-ethereum/internal/flags"
	"gopkg.in/urfave/cli.v1"
)

// AppHelpFlagGroups is the application flags, grouped by functionality.
var AppHelpFlagGroups = []flags.FlagGroup{
	{
		Name: "ETHEREUM",
		Flags: []cli.Flag{
			configFileFlag,
			utils.DataDirFlag,
			utils.AncientFlag,
			utils.MinFreeDiskSpaceFlag,
			utils.KeyStoreDirFlag,
			utils.USBFlag,
			utils.SmartCardDaemonPathFlag,
			utils.NetworkIdFlag,
			utils.MainnetFlag,
<<<<<<< HEAD
			utils.TestnetFlag,
=======
			utils.GoerliFlag,
			utils.RinkebyFlag,
			utils.RopstenFlag,
>>>>>>> 26675454
			utils.SyncModeFlag,
			utils.ExitWhenSyncedFlag,
			utils.GCModeFlag,
			utils.TxLookupLimitFlag,
			utils.EthStatsURLFlag,
			utils.IdentityFlag,
			utils.LightKDFFlag,
			utils.WhitelistFlag,
		},
	},
	{
		Name: "LIGHT CLIENT",
		Flags: []cli.Flag{
			utils.LightServeFlag,
			utils.LightIngressFlag,
			utils.LightEgressFlag,
			utils.LightMaxPeersFlag,
			utils.UltraLightServersFlag,
			utils.UltraLightFractionFlag,
			utils.UltraLightOnlyAnnounceFlag,
			utils.LightNoPruneFlag,
			utils.LightNoSyncServeFlag,
		},
	},
	{
		Name: "DEVELOPER CHAIN",
		Flags: []cli.Flag{
			utils.DeveloperFlag,
			utils.DeveloperPeriodFlag,
		},
	},
	{
		Name: "ETHASH",
		Flags: []cli.Flag{
			utils.EthashCacheDirFlag,
			utils.EthashCachesInMemoryFlag,
			utils.EthashCachesOnDiskFlag,
			utils.EthashCachesLockMmapFlag,
			utils.EthashDatasetDirFlag,
			utils.EthashDatasetsInMemoryFlag,
			utils.EthashDatasetsOnDiskFlag,
			utils.EthashDatasetsLockMmapFlag,
		},
	},
	{
		Name: "TRANSACTION POOL",
		Flags: []cli.Flag{
			utils.TxPoolLocalsFlag,
			utils.TxPoolNoLocalsFlag,
			utils.TxPoolJournalFlag,
			utils.TxPoolRejournalFlag,
			utils.TxPoolPriceLimitFlag,
			utils.TxPoolPriceBumpFlag,
			utils.TxPoolAccountSlotsFlag,
			utils.TxPoolGlobalSlotsFlag,
			utils.TxPoolAccountQueueFlag,
			utils.TxPoolGlobalQueueFlag,
			utils.TxPoolLifetimeFlag,
		},
	},
	{
		Name: "PERFORMANCE TUNING",
		Flags: []cli.Flag{
			utils.CacheFlag,
			utils.CacheDatabaseFlag,
			utils.CacheTrieFlag,
			utils.CacheTrieJournalFlag,
			utils.CacheTrieRejournalFlag,
			utils.CacheGCFlag,
			utils.CacheSnapshotFlag,
			utils.CacheNoPrefetchFlag,
			utils.CachePreimagesFlag,
		},
	},
	{
		Name: "ACCOUNT",
		Flags: []cli.Flag{
			utils.UnlockedAccountFlag,
			utils.PasswordFileFlag,
			utils.ExternalSignerFlag,
			utils.InsecureUnlockAllowedFlag,
		},
	},
	{
		Name: "API AND CONSOLE",
		Flags: []cli.Flag{
			utils.IPCDisabledFlag,
			utils.IPCPathFlag,
			utils.HTTPEnabledFlag,
			utils.HTTPListenAddrFlag,
			utils.HTTPPortFlag,
			utils.HTTPApiFlag,
			utils.HTTPPathPrefixFlag,
			utils.HTTPCORSDomainFlag,
			utils.HTTPVirtualHostsFlag,
			utils.WSEnabledFlag,
			utils.WSListenAddrFlag,
			utils.WSPortFlag,
			utils.WSApiFlag,
			utils.WSPathPrefixFlag,
			utils.WSAllowedOriginsFlag,
			utils.GraphQLEnabledFlag,
			utils.GraphQLCORSDomainFlag,
			utils.GraphQLVirtualHostsFlag,
			utils.RPCGlobalGasCapFlag,
			utils.RPCGlobalTxFeeCapFlag,
			utils.AllowUnprotectedTxs,
			utils.JSpathFlag,
			utils.ExecFlag,
			utils.PreloadJSFlag,
		},
	},
	{
		Name: "NETWORKING",
		Flags: []cli.Flag{
			utils.BootnodesFlag,
			utils.DNSDiscoveryFlag,
			utils.ListenPortFlag,
			utils.MaxPeersFlag,
			utils.MaxPendingPeersFlag,
			utils.NATFlag,
			utils.NoDiscoverFlag,
			utils.DiscoveryV5Flag,
			utils.NetrestrictFlag,
			utils.NodeKeyFileFlag,
			utils.NodeKeyHexFlag,
		},
	},
	{
		Name: "MINER",
		Flags: []cli.Flag{
			utils.MiningEnabledFlag,
			utils.MinerThreadsFlag,
			utils.MinerNotifyFlag,
			utils.MinerNotifyFullFlag,
			utils.MinerGasPriceFlag,
			utils.MinerGasLimitFlag,
			utils.MinerEtherbaseFlag,
			utils.MinerExtraDataFlag,
			utils.MinerRecommitIntervalFlag,
			utils.MinerNoVerfiyFlag,
		},
	},
	{
		Name: "GAS PRICE ORACLE",
		Flags: []cli.Flag{
			utils.GpoBlocksFlag,
			utils.GpoPercentileFlag,
			utils.GpoMaxGasPriceFlag,
			utils.GpoIgnoreGasPriceFlag,
		},
	},
	{
		Name: "VIRTUAL MACHINE",
		Flags: []cli.Flag{
			utils.VMEnableDebugFlag,
		},
	},
	{
		Name: "LOGGING AND DEBUGGING",
		Flags: append([]cli.Flag{
			utils.FakePoWFlag,
			utils.NoCompactionFlag,
		}, debug.Flags...),
	},
	{
		Name:  "METRICS AND STATS",
		Flags: metricsFlags,
	},
	{
		Name: "ALIASED (deprecated)",
		Flags: []cli.Flag{
			utils.NoUSBFlag,
			utils.LegacyRPCEnabledFlag,
			utils.LegacyRPCListenAddrFlag,
			utils.LegacyRPCPortFlag,
			utils.LegacyRPCCORSDomainFlag,
			utils.LegacyRPCVirtualHostsFlag,
			utils.LegacyRPCApiFlag,
			utils.LegacyMinerGasTargetFlag,
		},
	},
	{
		Name: "MISC",
		Flags: []cli.Flag{
			utils.SnapshotFlag,
			utils.BloomFilterSizeFlag,
			cli.HelpFlag,
			utils.CatalystFlag,
		},
	},
}

func init() {
	// Override the default app help template
	cli.AppHelpTemplate = flags.AppHelpTemplate

	// Override the default app help printer, but only for the global app help
	originalHelpPrinter := cli.HelpPrinter
	cli.HelpPrinter = func(w io.Writer, tmpl string, data interface{}) {
		if tmpl == flags.AppHelpTemplate {
			// Iterate over all the flags and add any uncategorized ones
			categorized := make(map[string]struct{})
			for _, group := range AppHelpFlagGroups {
				for _, flag := range group.Flags {
					categorized[flag.String()] = struct{}{}
				}
			}
			deprecated := make(map[string]struct{})
			for _, flag := range utils.DeprecatedFlags {
				deprecated[flag.String()] = struct{}{}
			}
			// Only add uncategorized flags if they are not deprecated
			var uncategorized []cli.Flag
			for _, flag := range data.(*cli.App).Flags {
				if _, ok := categorized[flag.String()]; !ok {
					if _, ok := deprecated[flag.String()]; !ok {
						uncategorized = append(uncategorized, flag)
					}
				}
			}
			if len(uncategorized) > 0 {
				// Append all ungategorized options to the misc group
				miscs := len(AppHelpFlagGroups[len(AppHelpFlagGroups)-1].Flags)
				AppHelpFlagGroups[len(AppHelpFlagGroups)-1].Flags = append(AppHelpFlagGroups[len(AppHelpFlagGroups)-1].Flags, uncategorized...)

				// Make sure they are removed afterwards
				defer func() {
					AppHelpFlagGroups[len(AppHelpFlagGroups)-1].Flags = AppHelpFlagGroups[len(AppHelpFlagGroups)-1].Flags[:miscs]
				}()
			}
			// Render out custom usage screen
			originalHelpPrinter(w, tmpl, flags.HelpData{App: data, FlagGroups: AppHelpFlagGroups})
		} else if tmpl == flags.CommandHelpTemplate {
			// Iterate over all command specific flags and categorize them
			categorized := make(map[string][]cli.Flag)
			for _, flag := range data.(cli.Command).Flags {
				if _, ok := categorized[flag.String()]; !ok {
					categorized[flags.FlagCategory(flag, AppHelpFlagGroups)] = append(categorized[flags.FlagCategory(flag, AppHelpFlagGroups)], flag)
				}
			}

			// sort to get a stable ordering
			sorted := make([]flags.FlagGroup, 0, len(categorized))
			for cat, flgs := range categorized {
				sorted = append(sorted, flags.FlagGroup{Name: cat, Flags: flgs})
			}
			sort.Sort(flags.ByCategory(sorted))

			// add sorted array to data and render with default printer
			originalHelpPrinter(w, tmpl, map[string]interface{}{
				"cmd":              data,
				"categorizedFlags": sorted,
			})
		} else {
			originalHelpPrinter(w, tmpl, data)
		}
	}
}<|MERGE_RESOLUTION|>--- conflicted
+++ resolved
@@ -42,13 +42,7 @@
 			utils.SmartCardDaemonPathFlag,
 			utils.NetworkIdFlag,
 			utils.MainnetFlag,
-<<<<<<< HEAD
 			utils.TestnetFlag,
-=======
-			utils.GoerliFlag,
-			utils.RinkebyFlag,
-			utils.RopstenFlag,
->>>>>>> 26675454
 			utils.SyncModeFlag,
 			utils.ExitWhenSyncedFlag,
 			utils.GCModeFlag,
