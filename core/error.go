--- conflicted
+++ resolved
@@ -92,12 +92,9 @@
 	// the base fee of the block.
 	ErrFeeCapTooLow = errors.New("max fee per gas less than block base fee")
 
-<<<<<<< HEAD
 	ErrMetaTrans = errors.New("ErrMetaTrans")
 
 	ErrUnauthorizedDeveloper = errors.New("unauthorized developer")
-=======
 	// ErrSenderNoEOA is returned if the sender of a transaction is a contract.
 	ErrSenderNoEOA = errors.New("sender not an eoa")
->>>>>>> 26675454
 )