--- conflicted
+++ resolved
@@ -43,26 +43,6 @@
 			params.MainnetChainConfig,
 			params.MainnetGenesisHash,
 			[]testcase{
-<<<<<<< HEAD
-				{0, ID{Hash: checksumToBytes(0xfc64ec04), Next: 1150000}},       // Unsynced
-				{1149999, ID{Hash: checksumToBytes(0xfc64ec04), Next: 1150000}}, // Last Frontier block
-				{1150000, ID{Hash: checksumToBytes(0x97c2c34c), Next: 1920000}}, // First Homestead block
-				{1919999, ID{Hash: checksumToBytes(0x97c2c34c), Next: 1920000}}, // Last Homestead block
-				{1920000, ID{Hash: checksumToBytes(0x91d1f948), Next: 2463000}}, // First DAO block
-				{2462999, ID{Hash: checksumToBytes(0x91d1f948), Next: 2463000}}, // Last DAO block
-				{2463000, ID{Hash: checksumToBytes(0x7a64da13), Next: 2675000}}, // First Tangerine block
-				{2674999, ID{Hash: checksumToBytes(0x7a64da13), Next: 2675000}}, // Last Tangerine block
-				{2675000, ID{Hash: checksumToBytes(0x3edd5b10), Next: 4370000}}, // First Spurious block
-				{4369999, ID{Hash: checksumToBytes(0x3edd5b10), Next: 4370000}}, // Last Spurious block
-				{4370000, ID{Hash: checksumToBytes(0xa00bc324), Next: 7280000}}, // First Byzantium block
-				{7279999, ID{Hash: checksumToBytes(0xa00bc324), Next: 7280000}}, // Last Byzantium block
-				{7280000, ID{Hash: checksumToBytes(0x668db0af), Next: 9069000}}, // First and last Constantinople, first Petersburg block
-				{9068999, ID{Hash: checksumToBytes(0x668db0af), Next: 9069000}}, // Last Petersburg block
-				{9069000, ID{Hash: checksumToBytes(0x879d6e30), Next: 9200000}}, // First Istanbul and first Muir Glacier block
-				{9199999, ID{Hash: checksumToBytes(0x879d6e30), Next: 9200000}}, // Last Istanbul and first Muir Glacier block
-				{9200000, ID{Hash: checksumToBytes(0xe029e991), Next: 0}},       // First Muir Glacier block
-				{10000000, ID{Hash: checksumToBytes(0xe029e991), Next: 0}},      // Future Muir Glacier block
-=======
 				{0, ID{Hash: checksumToBytes(0xfc64ec04), Next: 1150000}},         // Unsynced
 				{1149999, ID{Hash: checksumToBytes(0xfc64ec04), Next: 1150000}},   // Last Frontier block
 				{1150000, ID{Hash: checksumToBytes(0x97c2c34c), Next: 1920000}},   // First Homestead block
@@ -85,7 +65,6 @@
 				{12964999, ID{Hash: checksumToBytes(0x0eb440f6), Next: 12965000}}, // Last Berlin block
 				{12965000, ID{Hash: checksumToBytes(0xb715077d), Next: 0}},        // First London block
 				{20000000, ID{Hash: checksumToBytes(0xb715077d), Next: 0}},        // Future London block
->>>>>>> 8738f023
 			},
 		},
 	}
