--- conflicted
+++ resolved
@@ -141,11 +141,7 @@
 }
 
 type exTxValidator interface {
-<<<<<<< HEAD
-	ValidateTx(tx *types.Transaction, header *types.Header, parentState *state.StateDB) error
-=======
 	ValidateTx(sender common.Address, tx *types.Transaction, header *types.Header, parentState *state.StateDB) error
->>>>>>> 8738f023
 }
 
 // TxPoolConfig are the configuration parameters of the transaction pool.
@@ -264,14 +260,11 @@
 
 	txValidator    exTxValidator // A specific consensus can use this to do some extra validation to a transaction
 	nextFakeHeader *types.Header // A fake header of next block for extra transaction validation
-<<<<<<< HEAD
-=======
 	// disableExValidate will disable the extra tx validation during a period if it's true,
 	// there's a special case we need this:
 	// during a large chain insertion, the ChainHeadEvent will not be fired in time, then some old trie-nodes
 	// will be discarded due to GC, and it will cause failure to get blacklist.
 	disableExValidate bool
->>>>>>> 8738f023
 
 	chainHeadCh     chan ChainHeadEvent
 	chainHeadSub    event.Subscription
@@ -669,10 +662,6 @@
 	}
 
 	// do some extra validation if needed
-<<<<<<< HEAD
-	if pool.txValidator != nil {
-		return pool.txValidator.ValidateTx(tx, pool.nextFakeHeader, pool.currentState)
-=======
 	if pool.txValidator != nil && !pool.disableExValidate {
 		err := pool.txValidator.ValidateTx(from, tx, pool.nextFakeHeader, pool.currentState)
 		if err == types.ErrAddressDenied {
@@ -682,7 +671,6 @@
 			log.Info("ValidateTx error", "err", err)
 			pool.disableExValidate = true
 		}
->>>>>>> 8738f023
 	}
 	return nil
 }
@@ -1323,10 +1311,7 @@
 	next := new(big.Int).Add(newHead.Number, big.NewInt(1))
 	if pool.txValidator != nil {
 		pool.makeFakeHeader(newHead)
-<<<<<<< HEAD
-=======
 		pool.disableExValidate = false
->>>>>>> 8738f023
 	}
 
 	// Inject any transactions discarded due to reorgs
@@ -1336,11 +1321,8 @@
 
 	// Update all fork indicator by next pending block number.
 	pool.istanbul = pool.chainconfig.IsIstanbul(next)
-<<<<<<< HEAD
-=======
 	pool.eip2718 = pool.chainconfig.IsBerlin(next)
 	pool.eip1559 = pool.chainconfig.IsLondon(next)
->>>>>>> 8738f023
 
 }
 
