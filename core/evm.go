--- conflicted
+++ resolved
@@ -61,10 +61,6 @@
 		Difficulty:  new(big.Int).Set(header.Difficulty),
 		BaseFee:     baseFee,
 		GasLimit:    header.GasLimit,
-<<<<<<< HEAD
-		GasPrice:    new(big.Int).Set(msg.GasPrice()),
-		CanCreate:   GetCanCreateFn(chain),
-=======
 		CanCreate:   GetCanCreateFn(chain),
 	}
 }
@@ -74,7 +70,6 @@
 	return vm.TxContext{
 		Origin:   msg.From(),
 		GasPrice: new(big.Int).Set(msg.GasPrice()),
->>>>>>> 8738f023
 	}
 }
 
@@ -125,11 +120,7 @@
 }
 
 func GetCanCreateFn(chain ChainContext) vm.CanCreateFunc {
-<<<<<<< HEAD
-	if chain.Engine() == nil {
-=======
 	if chain == nil || chain.Engine() == nil {
->>>>>>> 8738f023
 		return func(db vm.StateDB, address common.Address, height *big.Int) bool {
 			return true
 		}
