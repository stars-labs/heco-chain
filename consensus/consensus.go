--- conflicted
+++ resolved
@@ -142,19 +142,12 @@
 	PreHandle(chain ChainHeaderReader, header *types.Header, state *state.StateDB) error
 
 	// IsSysTransaction checks whether a specific transaction is a system transaction.
-<<<<<<< HEAD
-	IsSysTransaction(tx *types.Transaction, header *types.Header) (bool, error)
-=======
 	IsSysTransaction(sender common.Address, tx *types.Transaction, header *types.Header) (bool, error)
->>>>>>> 8738f023
 
 	// CanCreate determines where a given address can create a new contract.
 	CanCreate(state StateReader, addr common.Address, height *big.Int) bool
 
 	// ValidateTx do a consensus-related validation on the given transaction at the given header and state.
-<<<<<<< HEAD
-	ValidateTx(tx *types.Transaction, header *types.Header, parentState *state.StateDB) error
-=======
 	ValidateTx(sender common.Address, tx *types.Transaction, header *types.Header, parentState *state.StateDB) error
 
 	// CreateEvmExtraValidator returns a EvmExtraValidator if necessary.
@@ -165,7 +158,6 @@
 	// ApplySysTx applies a system-transaction using a given evm,
 	// the main purpose of this method is for tracing a system-transaction.
 	ApplySysTx(evm *vm.EVM, state *state.StateDB, txIndex int, sender common.Address, tx *types.Transaction) (ret []byte, vmerr error, err error)
->>>>>>> 8738f023
 }
 
 type StateReader interface {
